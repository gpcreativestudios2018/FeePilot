'use client';

import { useMemo, useState } from 'react';
import { useSearchParams } from 'next/navigation';
import { track as trackEvent } from '@/lib/analytics';

const REQUIRE_PRO = (process.env.NEXT_PUBLIC_REQUIRE_PRO || '') === '1';
const CHECKOUT_URL = process.env.NEXT_PUBLIC_PRO_CHECKOUT_URL || '';

type Route = '/' | '/about' | '/docs' | '/pro' | '/pro/target';

export default function TargetGate({ children }: { children: React.ReactNode }) {
  const params = useSearchParams();
  const unlockedViaQuery = useMemo(() => params?.get('pro') === '1', [params]);
  const [showHelp, setShowHelp] = useState(false);

<<<<<<< HEAD
  // Allow if the env gate is off OR the query provides ?pro=1
=======
>>>>>>> 144f5946
  const allow = !REQUIRE_PRO || unlockedViaQuery;
  if (allow) return <>{children}</>;

  return (
    <main className="mx-auto max-w-2xl px-4 py-12">
<<<<<<< HEAD
      <h1 className="text-3xl font-semibold tracking-tight">Reverse Calculator (Pro)</h1>
      <p className="mt-4 text-base text-gray-300">
        This feature is part of <strong>Fee Pilot Pro</strong>. Unlock it to work backward from a
        target take-home and instantly compute the required listing price.
      </p>

      <div className="mt-6 flex flex-wrap gap-3">
        {CHECKOUT_URL ? (
          <a
            href={CHECKOUT_URL}
            target="_blank"
            rel="noopener noreferrer"
            className="inline-flex items-center rounded-md border border-transparent px-4 py-2 text-sm font-medium shadow-sm bg-white text-black hover:opacity-90"
            onClick={() => trackEvent('Get Pro Click')}
          >
            Get Pro
          </a>
        ) : null}

        {/* Do NOT navigate; keep the gate closed */}
        <button
          type="button"
          className="inline-flex items-center rounded-md px-4 py-2 text-sm font-medium border border-gray-500/60 hover:bg-white/5"
          onClick={() => {
            trackEvent('Support Click');
            setShowHelp(true);
          }}
        >
          I already purchased
        </button>
      </div>

      {showHelp ? (
        <div className="mt-6 text-sm text-gray-400" suppressHydrationWarning>
          <p className="mb-2">
            If you already purchased, open your <strong>Pro access link</strong> (it includes{' '}
            <code>?pro=1</code>).
          </p>
          <p>
            Didn’t get it? Visit the{' '}
            <a href={'/pro' as Route} className="underline">
              Pro page
            </a>{' '}
            for support.
          </p>
        </div>
      ) : null}
=======
      <div className="rounded-lg border border-gray-800/60 bg-black/20 p-6">
        <h1 className="text-2xl font-semibold tracking-tight">Reverse Calculator (Pro)</h1>
        <p className="mt-3 text-gray-300">
          This feature is part of <strong>Fee Pilot Pro</strong>. Unlock it to work backward from a
          target take-home and instantly compute the required listing price.
        </p>

        <div className="mt-6 flex flex-wrap gap-3">
          {CHECKOUT_URL ? (
            <a
              href={CHECKOUT_URL}
              target="_blank"
              rel="noopener noreferrer"
              className="inline-flex items-center rounded-md border border-transparent px-4 py-2 text-sm font-medium shadow-sm bg-white text-black hover:opacity-90"
              onClick={() => trackEvent('Get Pro Click')}
            >
              Get Pro
            </a>
          ) : null}

          <button
            type="button"
            className="inline-flex items-center rounded-md px-4 py-2 text-sm font-medium border border-gray-500/60 hover:bg-white/5"
            onClick={() => {
              trackEvent('Support Click');
              setShowHelp(true);
            }}
          >
            I already purchased
          </button>
        </div>

        {showHelp ? (
          <div className="mt-6 text-sm text-gray-400" suppressHydrationWarning>
            <p className="mb-2">
              If you already purchased, open your <strong>Pro access link</strong> (it includes{' '}
              <code>?pro=1</code>).
            </p>
            <p>
              Didn’t get it? Visit the{' '}
              <a href={'/pro' as Route} className="underline">
                Pro page
              </a>{' '}
              for support.
            </p>
          </div>
        ) : null}
      </div>
>>>>>>> 144f5946
    </main>
  );
}<|MERGE_RESOLUTION|>--- conflicted
+++ resolved
@@ -14,16 +14,11 @@
   const unlockedViaQuery = useMemo(() => params?.get('pro') === '1', [params]);
   const [showHelp, setShowHelp] = useState(false);
 
-<<<<<<< HEAD
-  // Allow if the env gate is off OR the query provides ?pro=1
-=======
->>>>>>> 144f5946
   const allow = !REQUIRE_PRO || unlockedViaQuery;
   if (allow) return <>{children}</>;
 
   return (
     <main className="mx-auto max-w-2xl px-4 py-12">
-<<<<<<< HEAD
       <h1 className="text-3xl font-semibold tracking-tight">Reverse Calculator (Pro)</h1>
       <p className="mt-4 text-base text-gray-300">
         This feature is part of <strong>Fee Pilot Pro</strong>. Unlock it to work backward from a
@@ -43,14 +38,10 @@
           </a>
         ) : null}
 
-        {/* Do NOT navigate; keep the gate closed */}
         <button
           type="button"
           className="inline-flex items-center rounded-md px-4 py-2 text-sm font-medium border border-gray-500/60 hover:bg-white/5"
-          onClick={() => {
-            trackEvent('Support Click');
-            setShowHelp(true);
-          }}
+          onClick={() => { trackEvent('Support Click'); setShowHelp(true); }}
         >
           I already purchased
         </button>
@@ -59,68 +50,13 @@
       {showHelp ? (
         <div className="mt-6 text-sm text-gray-400" suppressHydrationWarning>
           <p className="mb-2">
-            If you already purchased, open your <strong>Pro access link</strong> (it includes{' '}
-            <code>?pro=1</code>).
+            If you already purchased, open your <strong>Pro access link</strong> (it includes <code>?pro=1</code>).
           </p>
           <p>
-            Didn’t get it? Visit the{' '}
-            <a href={'/pro' as Route} className="underline">
-              Pro page
-            </a>{' '}
-            for support.
+            Didn’t get it? Visit the <a href={'/pro' as Route} className="underline">Pro page</a> for support.
           </p>
         </div>
       ) : null}
-=======
-      <div className="rounded-lg border border-gray-800/60 bg-black/20 p-6">
-        <h1 className="text-2xl font-semibold tracking-tight">Reverse Calculator (Pro)</h1>
-        <p className="mt-3 text-gray-300">
-          This feature is part of <strong>Fee Pilot Pro</strong>. Unlock it to work backward from a
-          target take-home and instantly compute the required listing price.
-        </p>
-
-        <div className="mt-6 flex flex-wrap gap-3">
-          {CHECKOUT_URL ? (
-            <a
-              href={CHECKOUT_URL}
-              target="_blank"
-              rel="noopener noreferrer"
-              className="inline-flex items-center rounded-md border border-transparent px-4 py-2 text-sm font-medium shadow-sm bg-white text-black hover:opacity-90"
-              onClick={() => trackEvent('Get Pro Click')}
-            >
-              Get Pro
-            </a>
-          ) : null}
-
-          <button
-            type="button"
-            className="inline-flex items-center rounded-md px-4 py-2 text-sm font-medium border border-gray-500/60 hover:bg-white/5"
-            onClick={() => {
-              trackEvent('Support Click');
-              setShowHelp(true);
-            }}
-          >
-            I already purchased
-          </button>
-        </div>
-
-        {showHelp ? (
-          <div className="mt-6 text-sm text-gray-400" suppressHydrationWarning>
-            <p className="mb-2">
-              If you already purchased, open your <strong>Pro access link</strong> (it includes{' '}
-              <code>?pro=1</code>).
-            </p>
-            <p>
-              Didn’t get it? Visit the{' '}
-              <a href={'/pro' as Route} className="underline">
-                Pro page
-              </a>{' '}
-              for support.
-            </p>
-          </div>
-        ) : null}
-      </div>
->>>>>>> 144f5946
     </main>
   );
 }