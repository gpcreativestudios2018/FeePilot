--- conflicted
+++ resolved
@@ -14,13 +14,10 @@
   const unlockedViaQuery = useMemo(() => params?.get('pro') === '1', [params]);
   const [showHelp, setShowHelp] = useState(false);
 
-  // Allow if the env gate is off OR the query provides ?pro=1
   const allow = !REQUIRE_PRO || unlockedViaQuery;
-
   if (allow) return <>{children}</>;
 
   return (
-<<<<<<< HEAD
     <main className="mx-auto max-w-2xl px-4 py-12">
       <div className="rounded-lg border border-gray-800/60 bg-black/20 p-6">
         <h1 className="text-2xl font-semibold tracking-tight">Reverse Calculator (Pro)</h1>
@@ -42,7 +39,6 @@
             </a>
           ) : null}
 
-          {/* Do NOT navigate; keep the gate closed */}
           <button
             type="button"
             className="inline-flex items-center rounded-md px-4 py-2 text-sm font-medium border border-gray-500/60 hover:bg-white/5"
@@ -72,55 +68,5 @@
         ) : null}
       </div>
     </main>
-=======
-    <div className="mx-auto max-w-2xl px-4 py-12">
-      <h1 className="text-2xl font-semibold tracking-tight">Reverse Calculator (Pro)</h1>
-      <p className="mt-3 text-gray-700">
-        This feature is part of <strong>Fee Pilot Pro</strong>. Unlock it to work backward from a target take-home and
-        instantly compute the required listing price.
-      </p>
-
-      <div className="mt-6 flex flex-wrap gap-3">
-        {CHECKOUT_URL ? (
-          <a
-            href={CHECKOUT_URL}
-            target="_blank"
-            rel="noopener noreferrer"
-            className="inline-flex items-center rounded-md border border-transparent px-4 py-2 text-sm font-medium shadow-sm bg-black text-white hover:opacity-90"
-            onClick={() => trackEvent('Get Pro Click')}
-          >
-            Get Pro
-          </a>
-        ) : null}
-
-        {/* Do NOT navigate; keep the gate closed */}
-        <button
-          type="button"
-          className="inline-flex items-center rounded-md px-4 py-2 text-sm font-medium border border-gray-300 hover:bg-gray-50"
-          onClick={() => {
-            trackEvent('Support Click');
-            setShowHelp(true);
-          }}
-        >
-          I already purchased
-        </button>
-      </div>
-
-      {showHelp ? (
-        <div className="mt-6 text-sm text-gray-700" suppressHydrationWarning>
-          <p className="mb-2">
-            If you already purchased, open your <strong>Pro access link</strong> (it includes <code>?pro=1</code>).
-          </p>
-          <p>
-            Didn’t get it? Visit the{' '}
-            <a href={'/pro' as Route} className="underline">
-              Pro page
-            </a>{' '}
-            for support.
-          </p>
-        </div>
-      ) : null}
-    </div>
->>>>>>> 448baea9
   );
 }