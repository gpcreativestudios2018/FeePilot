--- conflicted
+++ resolved
@@ -1,8 +1,4 @@
-<<<<<<< HEAD
-﻿import type { Metadata } from 'next';
-=======
 import type { Metadata } from 'next';
->>>>>>> 448baea9
 import { Suspense } from 'react';
 import TargetClient from './TargetClient';
 import TargetGate from './TargetGate';
@@ -20,11 +16,6 @@
 };
 
 export default function Page() {
-<<<<<<< HEAD
-  // Wrap client hooks (useSearchParams inside TargetGate) with Suspense per Next.js guidance.
-=======
-  // Wrap client hooks (useSearchParams inside TargetGate) with Suspense.
->>>>>>> 448baea9
   return (
     <Suspense fallback={null}>
       <TargetGate>
