--- conflicted
+++ resolved
@@ -1,8 +1,5 @@
-﻿import type { Metadata } from 'next';
-<<<<<<< HEAD
+import type { Metadata } from 'next';
 import { Suspense } from 'react';
-=======
->>>>>>> ceccddd7
 import TargetClient from './TargetClient';
 import TargetGate from './TargetGate';
 
@@ -19,12 +16,7 @@
 };
 
 export default function Page() {
-<<<<<<< HEAD
-  // Wrap client hooks (useSearchParams inside TargetGate) with Suspense per Next.js guidance.
-=======
-  // Enforce soft gate at the route level.
-  // TargetGate unlocks with ?pro=1 and respects NEXT_PUBLIC_REQUIRE_PRO.
->>>>>>> ceccddd7
+  // Wrap client hooks (useSearchParams inside TargetGate) with Suspense.
   return (
     <Suspense fallback={null}>
       <TargetGate>
