--- conflicted
+++ resolved
@@ -1,29 +1,16 @@
-<<<<<<< HEAD
-﻿import type { Metadata } from 'next';
-=======
 import type { Metadata } from 'next';
->>>>>>> 144f5946
 import { Suspense } from 'react';
 import TargetClient from './TargetClient';
 import TargetGate from './TargetGate';
 
 export const metadata: Metadata = {
   title: 'Reverse Calculator (Pro)',
-  description:
-    'Set a target take-home and instantly compute the required listing price (Pro feature).',
-  robots: {
-    index: true,
-    follow: true,
-    googleBot: { index: true, follow: true, noimageindex: true },
-  },
+  description: 'Set a target take-home and instantly compute the required listing price (Pro feature).',
+  robots: { index: true, follow: true, googleBot: { index: true, follow: true, noimageindex: true } },
   alternates: { canonical: '/pro/target' },
 };
 
 export default function Page() {
-<<<<<<< HEAD
-  // Wrap client hooks (useSearchParams inside TargetGate) with Suspense per Next.js guidance.
-=======
->>>>>>> 144f5946
   return (
     <Suspense fallback={null}>
       <TargetGate>
