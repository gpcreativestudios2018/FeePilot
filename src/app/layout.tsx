<<<<<<< HEAD
﻿import './globals.css';
=======
import './globals.css';
>>>>>>> 5f9e6916
import type { Metadata, Viewport } from 'next';
import Script from 'next/script';
import Footer from './components/Footer';

const PLAUSIBLE_DOMAIN = process.env.NEXT_PUBLIC_PLAUSIBLE_DOMAIN || '';
const GA_ID = process.env.NEXT_PUBLIC_GA_ID || '';
const ADSENSE_CLIENT = process.env.NEXT_PUBLIC_ADSENSE_CLIENT || '';

export const metadata: Metadata = {
  metadataBase: new URL('https://fee-pilot.vercel.app'),
  title: { default: 'Fee Pilot — Marketplace Fee Calculator', template: '%s — Fee Pilot' },
  description:
    'Fast, accurate marketplace fee calculator. Export CSV, share links, and estimate net profit. Reverse (Pro): target take-home calculator.',
  alternates: { canonical: '/' },
  robots: { googleBot: { index: true, follow: true } },
  openGraph: {
    type: 'website',
    url: 'https://fee-pilot.vercel.app',
    title: 'Fee Pilot — Marketplace Fee Calculator',
    description: 'Fast, accurate marketplace fee calculator with CSV export and shareable links.',
    siteName: 'Fee Pilot',
  },
  twitter: {
    card: 'summary_large_image',
    title: 'Fee Pilot — Marketplace Fee Calculator',
    description: 'Fast, accurate marketplace fee calculator with CSV export and shareable links.',
  },
};

export const viewport: Viewport = {
  themeColor: '#0b0f19',
  width: 'device-width',
  initialScale: 1,
};

function AnalyticsProvider() {
  const pathname = typeof window !== 'undefined' ? window.location.pathname : '';
  const search = typeof window !== 'undefined' ? window.location.search : '';

  if (typeof window !== 'undefined') {
    queueMicrotask(() => {
      try {
        if (window.gtag && typeof window.gtag === 'function' && GA_ID) {
          window.gtag('event', 'page_view', { page_path: `${pathname}${search}` });
        }
      } catch {
        // no-op
      }

      const sendPv = () => {
        if (window.gtag && typeof window.gtag === 'function' && GA_ID) {
          window.gtag('event', 'page_view', {
            page_path: `${window.location.pathname}${window.location.search}`,
          });
        }
      };

      const push = history.pushState.bind(history) as typeof history.pushState;
      const replace = history.replaceState.bind(history) as typeof history.replaceState;

      const patchedPushState: typeof history.pushState = (
        data: unknown,
        title: string,
        url?: string | URL | null
      ) => {
        push(data as unknown, title, url);
        sendPv();
      };

      const patchedReplaceState: typeof history.replaceState = (
        data: unknown,
        title: string,
        url?: string | URL | null
      ) => {
        replace(data as unknown, title, url);
        sendPv();
      };

      history.pushState = patchedPushState;
      history.replaceState = patchedReplaceState;

      window.addEventListener('popstate', sendPv);
    });
  }

  return null;
}

export default function RootLayout({ children }: { children: React.ReactNode }) {
  const isProd = process.env.NODE_ENV === 'production';

  return (
    <html lang="en" suppressHydrationWarning>
      <body>
        {children}
        <Footer />

        {/* Plausible (prod only) */}
        {isProd && PLAUSIBLE_DOMAIN ? (
          <Script
            id="plausible"
            strategy="afterInteractive"
            data-domain={PLAUSIBLE_DOMAIN}
            src="https://plausible.io/js/script.js"
          />
        ) : null}

        {/* Google Analytics 4 (prod only via NEXT_PUBLIC_GA_ID) */}
        {isProd && GA_ID ? (
          <>
            <Script id="ga4-src" strategy="afterInteractive" src={`https://www.googletagmanager.com/gtag/js?id=${GA_ID}`} />
            <Script
              id="ga4-init"
              strategy="afterInteractive"
              dangerouslySetInnerHTML={{
                __html: `
                  window.dataLayer = window.dataLayer || [];
                  function gtag(){ dataLayer.push(arguments); }
                  window.gtag = gtag;
                  gtag('js', new Date());
                  gtag('config', '${GA_ID}', { send_page_view: false });
                `,
              }}
            />
            <AnalyticsProvider />
          </>
        ) : null}

        {/* Google AdSense (prod only). Slots will be added only on /docs in next step. */}
        {isProd && ADSENSE_CLIENT ? (
          <>
            <Script
              id="adsense-src"
              strategy="afterInteractive"
              src={`https://pagead2.googlesyndication.com/pagead/js/adsbygoogle.js?client=${encodeURIComponent(
                ADSENSE_CLIENT
              )}`}
              crossOrigin="anonymous"
            />
            <Script
              id="adsense-npa"
              strategy="afterInteractive"
<<<<<<< HEAD
              // No global type augmentation; compute DNT inline and default to NPA=1
=======
              // Inline DNT check; default to non-personalized ads
>>>>>>> 5f9e6916
              dangerouslySetInnerHTML={{
                __html: `
                  try {
                    var w = window;
                    var n = navigator;
<<<<<<< HEAD
                    var dnt = (n && (n.doNotTrack === '1' || (n as any).msDoNotTrack === '1')) || (w as any).doNotTrack === '1';
=======
                    var dnt = (n && (n.doNotTrack === '1' || (n).msDoNotTrack === '1')) || (w).doNotTrack === '1';
>>>>>>> 5f9e6916
                    (w as any).adsbygoogle = (w as any).adsbygoogle || [];
                    (w as any).adsbygoogle.requestNonPersonalizedAds = 1;
                    if (dnt) (w as any).adsbygoogle.requestNonPersonalizedAds = 1;
                  } catch {}
                `,
              }}
            />
          </>
        ) : null}
      </body>
    </html>
  );
}

<<<<<<< HEAD
// Narrow window typings only (no Navigator augmentation to avoid lib clashes)
=======
// Narrow window typings only
>>>>>>> 5f9e6916
declare global {
  interface Window {
    plausible?: (eventName: string, options?: { props?: Record<string, unknown> }) => void;
    gtag?: (...args: unknown[]) => void;
    adsbygoogle?: (unknown[] & { requestNonPersonalizedAds?: number });
  }
}<|MERGE_RESOLUTION|>--- conflicted
+++ resolved
@@ -1,8 +1,4 @@
-<<<<<<< HEAD
-﻿import './globals.css';
-=======
 import './globals.css';
->>>>>>> 5f9e6916
 import type { Metadata, Viewport } from 'next';
 import Script from 'next/script';
 import Footer from './components/Footer';
@@ -131,7 +127,7 @@
           </>
         ) : null}
 
-        {/* Google AdSense (prod only). Slots will be added only on /docs in next step. */}
+        {/* Google AdSense (prod only). Slots will be added only on /docs. */}
         {isProd && ADSENSE_CLIENT ? (
           <>
             <Script
@@ -145,21 +141,13 @@
             <Script
               id="adsense-npa"
               strategy="afterInteractive"
-<<<<<<< HEAD
-              // No global type augmentation; compute DNT inline and default to NPA=1
-=======
               // Inline DNT check; default to non-personalized ads
->>>>>>> 5f9e6916
               dangerouslySetInnerHTML={{
                 __html: `
                   try {
                     var w = window;
                     var n = navigator;
-<<<<<<< HEAD
-                    var dnt = (n && (n.doNotTrack === '1' || (n as any).msDoNotTrack === '1')) || (w as any).doNotTrack === '1';
-=======
                     var dnt = (n && (n.doNotTrack === '1' || (n).msDoNotTrack === '1')) || (w).doNotTrack === '1';
->>>>>>> 5f9e6916
                     (w as any).adsbygoogle = (w as any).adsbygoogle || [];
                     (w as any).adsbygoogle.requestNonPersonalizedAds = 1;
                     if (dnt) (w as any).adsbygoogle.requestNonPersonalizedAds = 1;
@@ -174,11 +162,7 @@
   );
 }
 
-<<<<<<< HEAD
-// Narrow window typings only (no Navigator augmentation to avoid lib clashes)
-=======
 // Narrow window typings only
->>>>>>> 5f9e6916
 declare global {
   interface Window {
     plausible?: (eventName: string, options?: { props?: Record<string, unknown> }) => void;
