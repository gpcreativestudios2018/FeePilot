--- conflicted
+++ resolved
@@ -1,8 +1,4 @@
-<<<<<<< HEAD
-﻿import './globals.css';
-=======
 import './globals.css';
->>>>>>> 448baea9
 import type { Metadata, Viewport } from 'next';
 import Script from 'next/script';
 import ClientFooter from './components/ClientFooter';
@@ -39,15 +35,8 @@
 };
 
 function AnalyticsProvider() {
-<<<<<<< HEAD
-  const pathname =
-    typeof window !== 'undefined' ? window.location.pathname : '';
-  const search =
-    typeof window !== 'undefined' ? window.location.search : '';
-=======
   const pathname = typeof window !== 'undefined' ? window.location.pathname : '';
   const search = typeof window !== 'undefined' ? window.location.search : '';
->>>>>>> 448baea9
 
   if (typeof window !== 'undefined') {
     queueMicrotask(() => {
@@ -93,11 +82,7 @@
     <html lang="en" suppressHydrationWarning>
       <body>
         {children}
-<<<<<<< HEAD
-        {/* Footer is conditionally hidden on "/" to avoid duplicates */}
-=======
         {/* Footer hidden on "/" via ClientFooter to avoid duplicates */}
->>>>>>> 448baea9
         <ClientFooter />
 
         {/* Plausible (prod only) */}
