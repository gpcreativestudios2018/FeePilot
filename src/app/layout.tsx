<<<<<<< HEAD
﻿import './globals.css';
=======
import './globals.css';
>>>>>>> 144f5946
import type { Metadata, Viewport } from 'next';
import Script from 'next/script';
import ClientFooter from './components/ClientFooter';

const PLAUSIBLE_DOMAIN = process.env.NEXT_PUBLIC_PLAUSIBLE_DOMAIN || '';
const GA_ID = process.env.NEXT_PUBLIC_GA_ID || '';
const ADSENSE_CLIENT = process.env.NEXT_PUBLIC_ADSENSE_CLIENT || '';

export const metadata: Metadata = {
  metadataBase: new URL('https://fee-pilot.vercel.app'),
  title: { default: 'Fee Pilot — Marketplace Fee Calculator', template: '%s — Fee Pilot' },
  description:
    'Fast, accurate marketplace fee calculator. Export CSV, share links, and estimate net profit. Reverse (Pro): target take-home calculator.',
  alternates: { canonical: '/' },
  robots: { googleBot: { index: true, follow: true } },
  openGraph: {
    type: 'website',
    url: 'https://fee-pilot.vercel.app',
    title: 'Fee Pilot — Marketplace Fee Calculator',
    description: 'Fast, accurate marketplace fee calculator with CSV export and shareable links.',
    siteName: 'Fee Pilot',
  },
  twitter: {
    card: 'summary_large_image',
    title: 'Fee Pilot — Marketplace Fee Calculator',
    description: 'Fast, accurate marketplace fee calculator with CSV export and shareable links.',
  },
};

export const viewport: Viewport = {
  themeColor: '#0b0f19',
  width: 'device-width',
  initialScale: 1,
};

function AnalyticsProvider() {
<<<<<<< HEAD
  const pathname =
    typeof window !== 'undefined' ? window.location.pathname : '';
  const search =
    typeof window !== 'undefined' ? window.location.search : '';
=======
  const pathname = typeof window !== 'undefined' ? window.location.pathname : '';
  const search = typeof window !== 'undefined' ? window.location.search : '';
>>>>>>> 144f5946

  if (typeof window !== 'undefined') {
    queueMicrotask(() => {
      try {
        if (window.gtag && typeof window.gtag === 'function' && GA_ID) {
          window.gtag('event', 'page_view', { page_path: `${pathname}${search}` });
        }
      } catch {}

      const sendPv = () => {
        if (window.gtag && typeof window.gtag === 'function' && GA_ID) {
          window.gtag('event', 'page_view', {
            page_path: `${window.location.pathname}${window.location.search}`,
          });
        }
      };

      const push = history.pushState.bind(history) as typeof history.pushState;
      const replace = history.replaceState.bind(history) as typeof history.replaceState;

      const patchedPushState: typeof history.pushState = (data: unknown, title: string, url?: string | URL | null) => {
        push(data as unknown, title, url);
        sendPv();
      };
      const patchedReplaceState: typeof history.replaceState = (data: unknown, title: string, url?: string | URL | null) => {
        replace(data as unknown, title, url);
        sendPv();
      };

      history.pushState = patchedPushState;
      history.replaceState = patchedReplaceState;
      window.addEventListener('popstate', sendPv);
    });
  }

  return null;
}

export default function RootLayout({ children }: { children: React.ReactNode }) {
  const isProd = process.env.NODE_ENV === 'production';

  return (
    <html lang="en" suppressHydrationWarning>
      <body>
        {children}
<<<<<<< HEAD
        {/* Footer is conditionally hidden on "/" to avoid duplicates */}
=======
        {/* Footer hidden on "/" via ClientFooter to avoid duplicates */}
>>>>>>> 144f5946
        <ClientFooter />

        {/* Plausible (prod only) */}
        {isProd && PLAUSIBLE_DOMAIN ? (
          <Script
            id="plausible"
            strategy="afterInteractive"
            data-domain={PLAUSIBLE_DOMAIN}
            src="https://plausible.io/js/script.js"
          />
        ) : null}

        {/* Google Analytics 4 (prod only via NEXT_PUBLIC_GA_ID) */}
        {isProd && GA_ID ? (
          <>
            <Script id="ga4-src" strategy="afterInteractive" src={`https://www.googletagmanager.com/gtag/js?id=${GA_ID}`} />
            <Script
              id="ga4-init"
              strategy="afterInteractive"
              dangerouslySetInnerHTML={{
                __html: `
                  window.dataLayer = window.dataLayer || [];
                  function gtag(){ dataLayer.push(arguments); }
                  window.gtag = gtag;
                  gtag('js', new Date());
                  gtag('config', '${GA_ID}', { send_page_view: false });
                `,
              }}
            />
            <AnalyticsProvider />
          </>
        ) : null}

        {/* Google AdSense (prod only) */}
        {isProd && ADSENSE_CLIENT ? (
          <>
            <Script
              id="adsense-src"
              strategy="afterInteractive"
              src={`https://pagead2.googlesyndication.com/pagead/js/adsbygoogle.js?client=${encodeURIComponent(
                ADSENSE_CLIENT
              )}`}
              crossOrigin="anonymous"
            />
            <Script
              id="adsense-npa"
              strategy="afterInteractive"
              dangerouslySetInnerHTML={{
                __html: `
                  try {
                    var w = window;
                    var n = navigator;
                    var dnt = (n && (n.doNotTrack === '1' || (n).msDoNotTrack === '1')) || (w).doNotTrack === '1';
                    (w as any).adsbygoogle = (w as any).adsbygoogle || [];
                    (w as any).adsbygoogle.requestNonPersonalizedAds = 1;
                    if (dnt) (w as any).adsbygoogle.requestNonPersonalizedAds = 1;
                  } catch {}
                `,
              }}
            />
          </>
        ) : null}
      </body>
    </html>
  );
}

// Window types (no Navigator augmentation)
declare global {
  interface Window {
    plausible?: (eventName: string, options?: { props?: Record<string, unknown> }) => void;
    gtag?: (...args: unknown[]) => void;
    adsbygoogle?: (unknown[] & { requestNonPersonalizedAds?: number });
  }
}<|MERGE_RESOLUTION|>--- conflicted
+++ resolved
@@ -1,8 +1,4 @@
-<<<<<<< HEAD
-﻿import './globals.css';
-=======
 import './globals.css';
->>>>>>> 144f5946
 import type { Metadata, Viewport } from 'next';
 import Script from 'next/script';
 import ClientFooter from './components/ClientFooter';
@@ -39,50 +35,20 @@
 };
 
 function AnalyticsProvider() {
-<<<<<<< HEAD
-  const pathname =
-    typeof window !== 'undefined' ? window.location.pathname : '';
-  const search =
-    typeof window !== 'undefined' ? window.location.search : '';
-=======
   const pathname = typeof window !== 'undefined' ? window.location.pathname : '';
   const search = typeof window !== 'undefined' ? window.location.search : '';
->>>>>>> 144f5946
 
   if (typeof window !== 'undefined') {
     queueMicrotask(() => {
-      try {
-        if (window.gtag && typeof window.gtag === 'function' && GA_ID) {
-          window.gtag('event', 'page_view', { page_path: `${pathname}${search}` });
-        }
-      } catch {}
-
-      const sendPv = () => {
-        if (window.gtag && typeof window.gtag === 'function' && GA_ID) {
-          window.gtag('event', 'page_view', {
-            page_path: `${window.location.pathname}${window.location.search}`,
-          });
-        }
-      };
-
+      try { if (window.gtag && GA_ID) window.gtag('event', 'page_view', { page_path: `${pathname}${search}` }); } catch {}
+      const sendPv = () => { try { if (window.gtag && GA_ID) window.gtag('event', 'page_view', { page_path: `${window.location.pathname}${window.location.search}` }); } catch {} };
       const push = history.pushState.bind(history) as typeof history.pushState;
       const replace = history.replaceState.bind(history) as typeof history.replaceState;
-
-      const patchedPushState: typeof history.pushState = (data: unknown, title: string, url?: string | URL | null) => {
-        push(data as unknown, title, url);
-        sendPv();
-      };
-      const patchedReplaceState: typeof history.replaceState = (data: unknown, title: string, url?: string | URL | null) => {
-        replace(data as unknown, title, url);
-        sendPv();
-      };
-
-      history.pushState = patchedPushState;
-      history.replaceState = patchedReplaceState;
+      history.pushState = (d,t,u) => { push(d as unknown, t, u); sendPv(); };
+      history.replaceState = (d,t,u) => { replace(d as unknown, t, u); sendPv(); };
       window.addEventListener('popstate', sendPv);
     });
   }
-
   return null;
 }
 
@@ -93,24 +59,13 @@
     <html lang="en" suppressHydrationWarning>
       <body>
         {children}
-<<<<<<< HEAD
-        {/* Footer is conditionally hidden on "/" to avoid duplicates */}
-=======
         {/* Footer hidden on "/" via ClientFooter to avoid duplicates */}
->>>>>>> 144f5946
         <ClientFooter />
 
-        {/* Plausible (prod only) */}
         {isProd && PLAUSIBLE_DOMAIN ? (
-          <Script
-            id="plausible"
-            strategy="afterInteractive"
-            data-domain={PLAUSIBLE_DOMAIN}
-            src="https://plausible.io/js/script.js"
-          />
+          <Script id="plausible" strategy="afterInteractive" data-domain={PLAUSIBLE_DOMAIN} src="https://plausible.io/js/script.js" />
         ) : null}
 
-        {/* Google Analytics 4 (prod only via NEXT_PUBLIC_GA_ID) */}
         {isProd && GA_ID ? (
           <>
             <Script id="ga4-src" strategy="afterInteractive" src={`https://www.googletagmanager.com/gtag/js?id=${GA_ID}`} />
@@ -131,15 +86,12 @@
           </>
         ) : null}
 
-        {/* Google AdSense (prod only) */}
         {isProd && ADSENSE_CLIENT ? (
           <>
             <Script
               id="adsense-src"
               strategy="afterInteractive"
-              src={`https://pagead2.googlesyndication.com/pagead/js/adsbygoogle.js?client=${encodeURIComponent(
-                ADSENSE_CLIENT
-              )}`}
+              src={`https://pagead2.googlesyndication.com/pagead/js/adsbygoogle.js?client=${encodeURIComponent(ADSENSE_CLIENT)}`}
               crossOrigin="anonymous"
             />
             <Script
@@ -148,9 +100,8 @@
               dangerouslySetInnerHTML={{
                 __html: `
                   try {
-                    var w = window;
-                    var n = navigator;
-                    var dnt = (n && (n.doNotTrack === '1' || (n).msDoNotTrack === '1')) || (w).doNotTrack === '1';
+                    var w = window, n = navigator;
+                    var dnt = (n && (n.doNotTrack === '1' || n.msDoNotTrack === '1')) || (w as any).doNotTrack === '1';
                     (w as any).adsbygoogle = (w as any).adsbygoogle || [];
                     (w as any).adsbygoogle.requestNonPersonalizedAds = 1;
                     if (dnt) (w as any).adsbygoogle.requestNonPersonalizedAds = 1;
@@ -165,7 +116,6 @@
   );
 }
 
-// Window types (no Navigator augmentation)
 declare global {
   interface Window {
     plausible?: (eventName: string, options?: { props?: Record<string, unknown> }) => void;
